Name:		ceph-iscsi-cli
Version:	2.7
Release:	1%{?dist}
Summary:	CLI configuration tool to manage multiple iSCSI gateways
Group:		Applications/System
License:	GPLv3

URL:		https://github.com/pcuzner/ceph-iscsi-cli
Source0:	https://github.com/pcuzner/%{name}/archive/%{version}/%{name}-%{version}.tar.gz
BuildArch:  noarch

BuildRequires: python2-devel
BuildRequires: python-setuptools
BuildRequires: systemd

<<<<<<< HEAD
Requires: python-rtslib >= 2.1.fb67
Requires: ceph-iscsi-config >= 2.4
=======
Requires: python-rtslib >= 2.1
Requires: ceph-iscsi-config >= 2.6
>>>>>>> e8790021
Requires: python-requests >= 2.6
Requires: python-configshell >= 1.1
Requires: python-flask >= 0.10.1
Requires: pyOpenSSL >= 0.13

%description
This package provides a CLI interface similar to the targetcli tool used to
interact with the kernel LIO subsystem. The rpm installs two components; a CLI
shell (based on configshell) and an API service called rbd-target-api.

The CLI orchestrates iscsi configuration changes through the API service
running on EACH gateway node. The API service uses the same configuration
settings file '/etc/ceph/iscsi-gateway.cfg' as the rbd-target-gw service.

You should ensure that the 'cfg' file is consistent across gateways for
predictable behaviour.

%prep
%setup -q 

%build
CFLAGS="$RPM_OPT_FLAGS" %{__python} setup.py build


%install
%{__python} setup.py install --skip-build --root %{buildroot} --install-scripts %{_bindir}
mkdir -p %{buildroot}%{_unitdir}
install -m 0644 .%{_unitdir}/rbd-target-api.service %{buildroot}%{_unitdir}
mkdir -p %{buildroot}%{_mandir}/man8
install -m 0644 gwcli.8 %{buildroot}%{_mandir}/man8/
gzip %{buildroot}%{_mandir}/man8/gwcli.8
mkdir -p %{buildroot}%{_sysconfdir}/systemd/system/rbd-target-gw.service.d
install -m 0644 .%{_sysconfdir}/systemd/system/rbd-target-gw.service.d/dependencies.conf %{buildroot}%{_sysconfdir}/systemd/system/rbd-target-gw.service.d/

%post
/bin/systemctl --system daemon-reload &> /dev/null || :
/bin/systemctl --system enable rbd-target-api &> /dev/null || :

%postun
/bin/systemctl --system daemon-reload &> /dev/null || :

%files
%doc README
%doc LICENSE
%{_bindir}/gwcli
%{_bindir}/rbd-target-api
%{_unitdir}/rbd-target-api.service
%{_sysconfdir}/systemd/system/rbd-target-gw.service.d
%{python2_sitelib}/*
%{_mandir}/man8/gwcli.8.gz

%changelog
* Sat May 5 2018 Jason Dillaman <dillaman@redhat.com> 2.7-1
- Cleanup handling for max_data_area_mb override (25 minutes ago) <Jason Dillaman>
- gwcli: accept optional "ring_buffer_size" when creating LUNs (9 days ago) <Venky Shankar>
- rbd-target-api: disable LUN deactivate call if session logged-in (35 hours ago) <Jason Dillaman>
- gwcli: fixed hostgroup member/disk form parameter naming (5 days ago) <Jason Dillaman>
- gwcli: added snapshot create/rollback/delete command (5 days ago) <Jason Dillaman>
- gwcli: add snapshot listing to disk info command (5 days ago) <Jason Dillaman>
- rbd-target-api: add disksnap endpoint for managing snapshots (5 days ago) <Jason Dillaman>
- rbd-target-api: added activate/deactivate modes to the disk endpoint (5 days ago) <Jason Dillaman>
- Relax OS distro check to support CentOS and RHEL >=7.4 (5 weeks ago) <Jason Dillaman>
- position correction of function gateways.remove(local_host) (7 weeks ago) <Gangbiao>
- Prevent ValueError for kernels with multiple dashes (7 weeks ago) <Alexander Bauer>

* Mon Jan 22 2018 Jason Dillaman <dillaman@redhat.com> 2.6-1
- new release
- rbd-target-api: fix create gateway issue
- rbd-target-api: adjust minimum supported kernel version
- storage: use multi-threading when fetching the size of rbd images
- gateway: store the scan_threads in the UI root object
- gwcli: add -t option to control parallelism during rbd scans
- client: updated to include ip addr and alias for an info command
- get_disks API adds 'config=yes' parameter support
- rbd-target-api add detail examples for all APIs
- Fix hostgroup params and keep code the same with the doc's descripttions
- Fix for disk doc message
- gateway: Throw the error message more clearly
- Fix for poolnames containing '-' chars
- client auth comments and help doc update
- rbd-target-api: remove useless internal_text
- gateway - catch export requests made when the config is empty
- Enforce the minimum gateways setting
- Properly construct seed gateway list
- Prevent creation of more than 256 disks
- client auth logic updated to further validate username/password chap strings
- updated APIRequest Logic to handle connection failures
- Validate client IQN for create and delete UI actions
- Wrap JSON response decoding with exception handling
- Corrected health check summary scrap logic for Luminous
- storage: add further validation to disk create request
- storage: fix the display of capacity when adding disks
- client: fix auth workflow issue BZ 1491550
- rbd-target-api: bypass rpm checks if the platform is not redhat
- rbd-target-api: be less specific with the package checks
- rbd-target-api: health check logic and gateway validity checks updated
- gateway: gateway creation and health checks updated
- ceph: use the first mon in quorum list when exporting the config
- ceph: updated to provide more health information within the UI
- utils: added os_cmd function
- Improved systemd limits and system protection
- hostgroup: fix for disk removal from a hostgroup
- rbd-target-api: fix gateway order during device deletion request
- rbd-target-api: add image_id validation to the disk endpoint
- storage: add quick sanity check to a delete request
- spec: updated to document latest code changes
- gateway: added a 5sec background thread to check gateway health
- hostgroup: UI fixes
- rbd-target-api: fix issue of changes being accepted when a gateway is down
- storage: ensure create_disk issues a return value
- client: doctext update
- utils: fix 'valid_disk' logic
- rbd-target-api: fix to address a problem when deleting rbd images
- client: doc updates and added methods to support group management
- hostgroup: refactored the code, including a number of bug fixes
- rbd-target-api : minor change to make the code more readable
- node: prevent 'info' command causing an exception
- hostgroup: fetch updated group definition to refresh UI subtree
- rbd-target-api: prevent disk create requests when # gateways <2
- storage: catch invalid pool names in disk create request
- gateway: fix api call when clearing the config
- client/auth: fix special characters accepted in UI

* Mon Sep 04 2017 Paul Cuzner <pcuzner@redhat.com> 2.5-2
- automatically check state of gateways every 5 seconds
- hostgroup logic updated
- added an isalive api endpoint to check state of gateways
- abort any change request, when there are offline iscsi gateways

* Tue Aug 15 2017 Jason Dillaman <dillaman@redhat.com> 2.5-1
- version bump to 2.5

* Sat Jan 21 2017 Paul Cuzner <pcuzner@redhat.com> 2.1-1
- updated for TCMU support (krbd/device mapper support removed)
- rbd-target-api restructured to remove python-flask-restful dependency
- api endpoints available through a get /api call
- spec updated for pyOpenSSL dependency (used by API)
- added feature text to disk info command instead of just a feature code (int)
- automatically select TLS version based on version of werkzeug
- disk resize and info now available from the upper level 'disks' section
- requested commands echo'd to the log file improving audit record
- add gateways refresh command
- fix: disk resize now changes all related entries in the tree
- ceph clusters are populated automatically through presence in /etc/ceph
- added ceph cluster name to disk info output
- 'ansible' mode exports decrypt chap passwords automatically
- cli installation binds rbd-target-api to the unit state of rbd-target-gw
- workflow: switch dir to newly created client to speed up client definition
- workflow: non-existent disk gets autodefined within the client dialog
- gateway health determined using iscsi port AND api port state

* Thu Jan 5 2017 Paul Cuzner <pcuzner@redhat.com> 2.0-1
- initial rpm packaging
<|MERGE_RESOLUTION|>--- conflicted
+++ resolved
@@ -13,13 +13,8 @@
 BuildRequires: python-setuptools
 BuildRequires: systemd
 
-<<<<<<< HEAD
 Requires: python-rtslib >= 2.1.fb67
-Requires: ceph-iscsi-config >= 2.4
-=======
-Requires: python-rtslib >= 2.1
 Requires: ceph-iscsi-config >= 2.6
->>>>>>> e8790021
 Requires: python-requests >= 2.6
 Requires: python-configshell >= 1.1
 Requires: python-flask >= 0.10.1
