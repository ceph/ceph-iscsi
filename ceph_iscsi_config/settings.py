--- conflicted
+++ resolved
@@ -48,87 +48,9 @@
 
         return controls
 
-<<<<<<< HEAD
-    @staticmethod
-    def convert_lio_yes_no(value):
-        """
-        Convert true/false/yes/no to boolean
-        """
-
-        value = str(value).lower()
-        if value in ['1', 'true', 'yes']:
-            return True
-        elif value in ['0', 'false', 'no']:
-            return False
-        raise ValueError(value)
-
-    @staticmethod
-    def normalize(k, v):
-        if k == 'trusted_ip_list':
-            v = v.split(',') if v else []
-
-        if k in Settings.LIO_YES_NO_SETTINGS:
-            try:
-                v = Settings.convert_lio_yes_no(v)
-            except Exception:
-                v = True
-        elif v in ['true', 'True', 'false', 'False']:
-            v = strtobool(v)
-
-        if isinstance(v, str):
-            # convert any strings that hold numbers to int/float
-            if Settings._float_regex.search(v):
-                v = float(v)
-
-            if Settings._int_regex.search(v):
-                v = int(v)
-        return v
-
-    defaults = {"cluster_name": "ceph",
-                "pool": "rbd",
-                "cluster_client_name": "client.admin",
-                "time_out": 30,
-                "api_host": "localhost",
-                "api_port": 5000,
-                "api_secure": "true",
-                "api_ssl_verify": "false",
-                "loop_delay": 2,
-                "trusted_ip_list": '',          # comma separate list of IPs
-                "api_user": "admin",
-                "api_password": "admin",
-                "ceph_user": "admin",
-                "debug": "false",
-                "minimum_gateways": 2,
-                "ceph_config_dir": '/etc/ceph',
-                "priv_key": 'iscsi-gateway.key',
-                "pub_key": 'iscsi-gateway-pub.key',
-                "prometheus_exporter": "true",
-                "prometheus_port": 9287,
-                "prometheus_host": "::"
-                }
-
-    target_defaults = {"osd_op_timeout": 30,
-                       "dataout_timeout": 20,
-                       "nopin_response_timeout": 5,
-                       "nopin_timeout": 5,
-                       "qfull_timeout": 5,
-                       "cmdsn_depth": 128,
-                       "immediate_data": "Yes",
-                       "initial_r2t": "Yes",
-                       "max_outstanding_r2t": 1,
-                       "first_burst_length": 262144,
-                       "max_burst_length": 524288,
-                       "max_recv_data_segment_length": 262144,
-                       "max_xmit_data_segment_length": 262144,
-                       "max_data_area_mb": 8,
-                       "alua_failover_type": "implicit",
-                       "hw_max_sectors": "1024"
-                       }
-=======
     exclude_from_hash = ["cluster_client_name",
                          "logger_level"
                          ]
->>>>>>> 020682a8
 
     def __init__(self, conffile='/etc/ceph/iscsi-gateway.cfg'):
 
